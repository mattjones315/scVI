# -*- coding: utf-8 -*-
"""Main module."""

import torch
import torch.nn as nn
import torch.nn.functional as F
from torch.distributions import Normal, kl_divergence as kl

from scvi.models.log_likelihood import log_zinb_positive, log_nb_positive
from scvi.models.modules import Encoder, DecoderSCVI, LinearDecoderSCVI
from scvi.models.utils import one_hot

torch.backends.cudnn.benchmark = True


class NormalEncoderVAE(nn.Module):
    def __init__(
        self,
        n_input: int,
        n_hidden: int = 128,
        n_latent: int = 10, n_layers: int = 1,
        dropout_rate: float = 0.1,
        log_variational: bool = True,
        full_cov: bool = False,
        autoregresssive: bool = False,
        log_p_z=None,
        learn_prior_scale: bool = True,
    ):
        """
        Serves as model class for any VAE with Gaussian latent variables for scVI

        :param n_input:
        :param n_hidden:
        :param n_latent:
        :param n_layers:
        :param dropout_rate:
        :param log_variational:
        :param full_cov: Train full posterior cov matrices for variational posteriors
        :param autoregresssive: Train posterior cov matrices using Inverse Autoregressive Flow
        :param log_p_z: Give value of log_p_z (useful if you have a ground truth decoder)
        :param learn_prior_scale: Bool: Should a scalar scaling the prior covariance be learned

        """
        super().__init__()
        self.log_p_z_fixed = log_p_z
        # z encoder goes from the n_input-dimensional data to an n_latent-d
        # latent space representation
        self.z_full_cov = full_cov
        self.z_autoregressive = autoregresssive
        self.z_encoder = Encoder(
            n_input, n_latent,
            n_layers=n_layers,
            n_hidden=n_hidden,
            dropout_rate=dropout_rate,
            full_cov=full_cov,
            autoregressive=autoregresssive
        )
        self.n_input = n_input
        # l encoder goes from n_input-dimensional data to 1-d library size
        self.l_encoder = Encoder(n_input, 1, n_layers=1, n_hidden=n_hidden, dropout_rate=dropout_rate)
        # decoder goes from n_latent-dimensional space to n_input-d data
        self.decoder = None
        self.log_variational = log_variational

        if learn_prior_scale:
            self.prior_scale = nn.Parameter(torch.FloatTensor([4.0]))
        else:
            self.prior_scale = 1.0

    def forward(self, *input):
        pass

    def log_p_z(self, z: torch.Tensor):
        if self.log_p_z_fixed is not None:
            return self.log_p_z_fixed(z)
        else:
            z_prior_m, z_prior_v = self.get_prior_params(device=z.device)
            return self.z_encoder.distrib(z_prior_m, z_prior_v).log_prob(z)


    @property
    def encoder_params(self):
        """
        :return: List of learnable encoder parameters (to feed to torch.optim object
        for instance
        """
        return self.get_list_params(
            self.z_encoder.parameters(),
            self.l_encoder.parameters()
        )

    @property
    def decoder_params(self):
        """
        :return: List of learnable decoder parameters (to feed to torch.optim object
        for instance
        """
        return self.get_list_params(self.decoder.parameters()) + [self.px_r]

    def get_latents(self, x, y=None):
        r""" returns the result of ``sample_from_posterior_z`` inside a list

        :param x: tensor of values with shape ``(batch_size, n_input)``
        :param y: tensor of cell-types labels with shape ``(batch_size, n_labels)``
        :return: one element list of tensor
        :rtype: list of :py:class:`torch.Tensor`
        """
        return [self.sample_from_posterior_z(x, y)]

    def sample_from_posterior_z(self, x, y=None, give_mean=False):
        r""" samples the tensor of latent values from the posterior
        #doesn't really sample, returns the means of the posterior distribution

        :param x: tensor of values with shape ``(batch_size, n_input)``
        :param y: tensor of cell-types labels with shape ``(batch_size, n_labels)``
        :param give_mean: is True when we want the mean of the posterior  distribution rather than sampling
        :return: tensor of shape ``(batch_size, n_latent)``
        :rtype: :py:class:`torch.Tensor`
        """
        if self.log_variational:
            x = torch.log(1 + x)
        qz_m, qz_v, z = self.z_encoder(x, y)  # y only used in VAEC
        if give_mean:
            z = qz_m
        return z

    def sample_from_posterior_l(self, x):
        r""" samples the tensor of library sizes from the posterior
        #doesn't really sample, returns the tensor of the means of the posterior distribution

        :param x: tensor of values with shape ``(batch_size, n_input)``
        :param y: tensor of cell-types labels with shape ``(batch_size, n_labels)``
        :return: tensor of shape ``(batch_size, 1)``
        :rtype: :py:class:`torch.Tensor`
        """
        if self.log_variational:
            x = torch.log(1 + x)
        ql_m, ql_v, library = self.l_encoder(x)
        return library

    def get_prior_params(self, device):
        mean = torch.zeros((self.n_latent,), device=device)
        if self.z_full_cov or self.z_autoregressive:
            scale = self.prior_scale * torch.eye(self.n_latent, device=device)
        else:
            scale = self.prior_scale * torch.ones((self.n_latent,), device=device)
        return mean, scale

    @staticmethod
    def get_list_params(*params):
        res = []
        for param_li in params:
            res += list(filter(lambda p: p.requires_grad, param_li))
        return res


# VAE model
class VAE(NormalEncoderVAE):
    r"""Variational auto-encoder model.

    :param n_input: Number of input genes
    :param n_batch: Number of batches
    :param n_labels: Number of labels
    :param n_hidden: Number of nodes per hidden layer
    :param n_latent: Dimensionality of the latent space
    :param n_layers: Number of hidden layers used for encoder and decoder NNs
    :param dropout_rate: Dropout rate for neural networks
    :param dispersion: One of the following

        * ``'gene'`` - dispersion parameter of NB is constant per gene across cells
        * ``'gene-batch'`` - dispersion can differ between different batches
        * ``'gene-label'`` - dispersion can differ between different labels
        * ``'gene-cell'`` - dispersion can differ for every gene in every cell

    :param log_variational: Log(data+1) prior to encoding for numerical stability. Not normalization.
    :param reconstruction_loss:  One of

        * ``'nb'`` - Negative binomial distribution
        * ``'zinb'`` - Zero-inflated negative binomial distribution

    Examples:
        >>> gene_dataset = CortexDataset()
        >>> vae = VAE(gene_dataset.nb_genes, n_batch=gene_dataset.n_batches * False,
        ... n_labels=gene_dataset.n_labels)

    """

    def __init__(self,
                 n_input: int,
                 n_batch: int = 0,
                 n_labels: int = 0,
                 n_hidden: int = 128,
                 n_latent: int = 10,
                 n_layers: int = 1,
                 dropout_rate: float = 0.1,
                 dispersion: str = "gene",
                 log_variational: bool = True,
                 reconstruction_loss: str = "zinb",
                 full_cov: bool = False,
                 autoregresssive: bool = False,
                 log_p_z=None,
                 ):
        super().__init__(
            n_input=n_input,
            n_hidden=n_hidden,
            n_latent=n_latent,
            dropout_rate=dropout_rate,
            log_variational=log_variational,
            full_cov=full_cov,
            autoregresssive=autoregresssive,
            log_p_z=log_p_z,
        )
        self.decoder = DecoderSCVI(n_latent, n_input, n_cat_list=[n_batch], n_layers=n_layers,
                                   n_hidden=n_hidden)
        self.dispersion = dispersion
        self.n_latent = n_latent
        self.log_variational = log_variational
        self.reconstruction_loss = reconstruction_loss
        # Automatically deactivate if useless
        self.n_batch = n_batch
        self.n_labels = n_labels

        if self.dispersion == "gene":
            self.px_r = torch.nn.Parameter(torch.randn(n_input, ))
        elif self.dispersion == "gene-batch":
            self.px_r = torch.nn.Parameter(torch.randn(n_input, n_batch))
        elif self.dispersion == "gene-label":
            self.px_r = torch.nn.Parameter(torch.randn(n_input, n_labels))
        else:  # gene-cell
            pass

    def get_sample_scale(self, x, batch_index=None, y=None, n_samples=1):
        r"""Returns the tensor of predicted frequencies of expression

        :param x: tensor of values with shape ``(batch_size, n_input)``
        :param batch_index: array that indicates which batch the cells belong to with shape ``batch_size``
        :param y: tensor of cell-types labels with shape ``(batch_size, n_labels)``
        :param n_samples: number of samples
        :return: tensor of predicted frequencies of expression with shape ``(batch_size, n_input)``
        :rtype: :py:class:`torch.Tensor`
        """
        return self.inference(x, batch_index=batch_index, y=y, n_samples=n_samples)[0]

    def get_log_ratio(self, x, batch_index=None, y=None, n_samples=1):
        r"""Returns the tensor of log_pz + log_px_z - log_qz_x

        :param x: tensor of values with shape ``(batch_size, n_input)``
        :param batch_index: array that indicates which batch the cells belong to with shape ``batch_size``
        :param y: tensor of cell-types labels with shape ``(batch_size, n_labels)``
        :param n_samples: number of samples
        :return: tensor of predicted frequencies of expression with shape ``(batch_size, n_input)``
        :rtype: :py:class:`torch.Tensor`
        """
<<<<<<< HEAD
        px_scale, px_r, px_rate, px_dropout, qz_m, qz_v, z, ql_m, ql_v, library = \
            self.inference(x, batch_index=batch_index, y=y, n_samples=n_samples)

        log_px_z = self.get_reconstruction_loss(x, px_rate, px_r, px_dropout)
        log_pz = Normal(torch.zeros_like(qz_m), torch.ones_like(qz_v)).log_prob(z).sum(dim=-1)
        log_qz_x = Normal(qz_m, qz_v.sqrt()).log_prob(z).sum(dim=-1)

        return log_pz + log_px_z - log_qz_x
=======
        return self.inference(x, batch_index=batch_index, y=y, n_samples=n_samples)['px_scale']
>>>>>>> 5da6297b

    def get_sample_rate(self, x, batch_index=None, y=None, n_samples=1):
        r"""Returns the tensor of means of the negative binomial distribution

        :param x: tensor of values with shape ``(batch_size, n_input)``
        :param y: tensor of cell-types labels with shape ``(batch_size, n_labels)``
        :param batch_index: array that indicates which batch the cells belong to with shape ``batch_size``
        :param n_samples: number of samples
        :return: tensor of means of the negative binomial distribution with shape ``(batch_size, n_input)``
        :rtype: :py:class:`torch.Tensor`
        """
        return self.inference(x, batch_index=batch_index, y=y, n_samples=n_samples)['px_rate']

    def get_reconstruction_loss(self, x, px_rate, px_r, px_dropout):
        # Reconstruction Loss
        if self.reconstruction_loss == 'zinb':
            reconst_loss = -log_zinb_positive(x, px_rate, px_r, px_dropout)
        elif self.reconstruction_loss == 'nb':
            reconst_loss = -log_nb_positive(x, px_rate, px_r)
        return reconst_loss

    def scale_from_z(self, sample_batch, fixed_batch):
        if self.log_variational:
            sample_batch = torch.log(1 + sample_batch)
        qz_m, qz_v, z = self.z_encoder(sample_batch)
        batch_index = fixed_batch * torch.ones_like(sample_batch[:, [0]])
        library = 4. * torch.ones_like(sample_batch[:, [0]])
        px_scale, _, _, _ = self.decoder('gene', z, library, batch_index)
        return px_scale

    def inference(self, x, batch_index=None, y=None, n_samples=1):
        x_ = x
        if self.log_variational:
            x_ = torch.log(1 + x_)

        # Sampling
        qz_m, qz_v, z = self.z_encoder(x_, y)
        ql_m, ql_v, library = self.l_encoder(x_)

        if n_samples > 1:
            assert not self.z_full_cov
            # TODO: Check no issues when full cov
            qz_m = qz_m.unsqueeze(0).expand([n_samples] + list(qz_m.size()))
            qz_v = qz_v.unsqueeze(0).expand([n_samples] + list(qz_v.size()))
            ql_m = ql_m.unsqueeze(0).expand([n_samples] + list(ql_m.size()))
            ql_v = ql_v.unsqueeze(0).expand([n_samples] + list(ql_v.size()))
            z = self.z_encoder.sample(qz_m, qz_v)
            library = self.l_encoder.sample(ql_m, ql_v)

        px_scale, px_r, px_rate, px_dropout = self.decoder(self.dispersion, z, library, batch_index, y)
        if self.dispersion == "gene-label":
            px_r = F.linear(one_hot(y, self.n_labels), self.px_r)  # px_r gets transposed - last dimension is nb genes
        elif self.dispersion == "gene-batch":
            px_r = F.linear(one_hot(batch_index, self.n_batch), self.px_r)
        elif self.dispersion == "gene":
            px_r = self.px_r
        px_r = torch.exp(px_r)

        return dict(
            px_scale=px_scale,
            px_r=px_r,
            px_rate=px_rate,
            px_dropout=px_dropout,
            qz_m=qz_m,
            qz_v=qz_v,
            z=z,
            ql_m=ql_m,
            ql_v=ql_v,
            library=library
        )

    def forward(self, x, local_l_mean, local_l_var, batch_index=None, y=None):
        r""" Returns the reconstruction loss and the Kullback divergences

        :param x: tensor of values with shape (batch_size, n_input)
        :param local_l_mean: tensor of means of the prior distribution of latent variable l
         with shape (batch_size, 1)
        :param local_l_var: tensor of variancess of the prior distribution of latent variable l
         with shape (batch_size, 1)
        :param batch_index: array that indicates which batch the cells belong to with shape ``batch_size``
        :param y: tensor of cell-types labels with shape (batch_size, n_labels)
        :return: the reconstruction loss and the Kullback divergences
        :rtype: 2-tuple of :py:class:`torch.FloatTensor`
        """
        # Parameters for z latent distribution
        outputs = self.inference(x, batch_index, y)
        qz_m = outputs['qz_m']
        qz_v = outputs['qz_v']
        ql_m = outputs['ql_m']
        ql_v = outputs['ql_v']
        px_rate = outputs['px_rate']
        px_r = outputs['px_r']
        px_dropout = outputs['px_dropout']

        # KL Divergence
        mean, scale = self.get_prior_params(device=qz_m.device)

        kl_divergence_z = kl(self.z_encoder.distrib(qz_m, qz_v),
                             self.z_encoder.distrib(mean, scale))
        if len(kl_divergence_z.size()) == 2:
            kl_divergence_z = kl_divergence_z.sum(dim=1)
        kl_divergence_l = kl(Normal(ql_m, torch.sqrt(ql_v)), Normal(local_l_mean, torch.sqrt(local_l_var))).sum(dim=1)
        kl_divergence = kl_divergence_z

        reconst_loss = self.get_reconstruction_loss(x, px_rate, px_r, px_dropout)

        return reconst_loss + kl_divergence_l, kl_divergence

    def ratio_loss(self, x, local_l_mean, local_l_var, batch_index=None, y=None):
        (
            px_scale, px_r, px_rate, px_dropout, qz_m, qz_v, z, ql_m, ql_v, library
         ) = self.inference(x, batch_index, y)
        # KL Divergence
        z_prior_m, z_prior_v = self.get_prior_params(device=qz_m.device)

        log_px_zl = -self.get_reconstruction_loss(x, px_rate, px_r, px_dropout)
        log_pl = Normal(local_l_mean, torch.sqrt(local_l_var)).log_prob(library).sum(dim=-1)

        log_pz = self.z_encoder.distrib(z_prior_m, z_prior_v).log_prob(z).sum(dim=-1)
        log_qz_x = self.z_encoder.distrib(qz_m, qz_v).log_prob(z).sum(dim=-1)
        if log_pz.dim() == 2 and log_qz_x.dim() == 2:
            log_pz = log_pz.sum(dim=1)
            log_qz_x = log_qz_x.sum(dim=1)

        log_ql_x = Normal(ql_m, torch.sqrt(ql_v)).log_prob(library).sum(dim=-1)
        assert log_px_zl.shape == log_pl.shape == log_pz.shape == log_qz_x.shape == log_ql_x.shape
        log_ratio = log_px_zl + log_pz + log_pl - log_qz_x - log_ql_x
        neg_elbo = -log_ratio.mean(dim=0)
        return neg_elbo


class LDVAE(VAE):
    r"""Linear-decoded Variational auto-encoder model.

    This model uses a linear decoder, directly mapping the latent representation
    to gene expression levels. It still uses a deep neural network to encode
    the latent representation.

    Compared to standard VAE, this model is less powerful, but can be used to
    inspect which genes contribute to variation in the dataset.

    :param n_input: Number of input genes
    :param n_batch: Number of batches
    :param n_labels: Number of labels
    :param n_hidden: Number of nodes per hidden layer (for encoder)
    :param n_latent: Dimensionality of the latent space
    :param n_layers: Number of hidden layers used for encoder NNs
    :param dropout_rate: Dropout rate for neural networks
    :param dispersion: One of the following

        * ``'gene'`` - dispersion parameter of NB is constant per gene across cells
        * ``'gene-batch'`` - dispersion can differ between different batches
        * ``'gene-label'`` - dispersion can differ between different labels
        * ``'gene-cell'`` - dispersion can differ for every gene in every cell

    :param log_variational: Log(data+1) prior to encoding for numerical stability. Not normalization.
    :param reconstruction_loss:  One of

        * ``'nb'`` - Negative binomial distribution
        * ``'zinb'`` - Zero-inflated negative binomial distribution
    """

    def __init__(self, n_input: int, n_batch: int = 0, n_labels: int = 0,
                 n_hidden: int = 128, n_latent: int = 10, n_layers: int = 1,
                 dropout_rate: float = 0.1, dispersion: str = "gene",
                 log_variational: bool = True, reconstruction_loss: str = "zinb"):
        super().__init__(n_input, n_batch, n_labels, n_hidden, n_latent, n_layers,
                         dropout_rate, dispersion, log_variational, reconstruction_loss)

        self.decoder = LinearDecoderSCVI(n_latent, n_input, n_cat_list=[n_batch],
                                         n_layers=n_layers, n_hidden=n_hidden)

    def get_loadings(self):
        """ Extract per-gene weights (for each Z) in the linear decoder.
        """
        return self.decoder.factor_regressor.parameters()<|MERGE_RESOLUTION|>--- conflicted
+++ resolved
@@ -239,7 +239,7 @@
         :return: tensor of predicted frequencies of expression with shape ``(batch_size, n_input)``
         :rtype: :py:class:`torch.Tensor`
         """
-        return self.inference(x, batch_index=batch_index, y=y, n_samples=n_samples)[0]
+        return self.inference(x, batch_index=batch_index, y=y, n_samples=n_samples)['px_scale']
 
     def get_log_ratio(self, x, batch_index=None, y=None, n_samples=1):
         r"""Returns the tensor of log_pz + log_px_z - log_qz_x
@@ -251,7 +251,6 @@
         :return: tensor of predicted frequencies of expression with shape ``(batch_size, n_input)``
         :rtype: :py:class:`torch.Tensor`
         """
-<<<<<<< HEAD
         px_scale, px_r, px_rate, px_dropout, qz_m, qz_v, z, ql_m, ql_v, library = \
             self.inference(x, batch_index=batch_index, y=y, n_samples=n_samples)
 
@@ -260,9 +259,6 @@
         log_qz_x = Normal(qz_m, qz_v.sqrt()).log_prob(z).sum(dim=-1)
 
         return log_pz + log_px_z - log_qz_x
-=======
-        return self.inference(x, batch_index=batch_index, y=y, n_samples=n_samples)['px_scale']
->>>>>>> 5da6297b
 
     def get_sample_rate(self, x, batch_index=None, y=None, n_samples=1):
         r"""Returns the tensor of means of the negative binomial distribution
@@ -372,9 +368,18 @@
         return reconst_loss + kl_divergence_l, kl_divergence
 
     def ratio_loss(self, x, local_l_mean, local_l_var, batch_index=None, y=None):
-        (
-            px_scale, px_r, px_rate, px_dropout, qz_m, qz_v, z, ql_m, ql_v, library
-         ) = self.inference(x, batch_index, y)
+        outputs = self.inference(x, batch_index, y)
+
+        px_r = outputs['px_r']
+        px_rate = outputs['px_rate']
+        px_dropout = outputs['px_dropout']
+        qz_m = outputs['qz_m']
+        qz_v = outputs['qz_v']
+        z = outputs['z']
+        ql_m = outputs['ql_m']
+        ql_v = outputs['ql_v']
+        library = outputs['library']
+
         # KL Divergence
         z_prior_m, z_prior_v = self.get_prior_params(device=qz_m.device)
 
